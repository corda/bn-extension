# Business networks and memberships

The Corda platform extension for creating and managing business networks allows a node operator to define and create a logical network based on a set of common CorDapps as well as a shared
business context. Corda nodes outside of a business network are not aware of its members. The network can be split into subgroups or membership lists which allows for further privacy (members of a group
only know about those in their group).

In a business network, there is at least one *authorised member*. This member has sufficient permissions to execute management operations over the network and its members.

## Creating and managing a business network

BNE provides a set of workflows that allows a user to start a business network, on-board members and assign them to membership lists or groups. The flows can also be used to update the information
in the memberships (update business network identity, modify member roles) and manage them (suspend or revoke members).

### Create a business network

Either from the node shell or from an RPC client, run `CreateBusinessNetworkFlow`. This will self issue a membership with an exhaustive permissions set that will
allow the calling node to manage future operations for the newly created network.

**Flow arguments:**

- ```networkId``` Custom ID to be given to the new Business Network. If not specified, a randomly selected one will be used
- ```businessIdentity``` Optional custom business identity to be given to membership
- ```groupId``` Custom ID to be given to the initial Business Network group. If not specified, randomly selected one will be used
- ```groupName``` Optional name to be given to the Business Network group
- ```notary``` Identity of the notary to be used for transactions notarisation. If not specified, first one from the whitelist will be used

*Example*:
```kotlin
val myIdentity: BNIdentity = createBusinessNetworkIdentity() // mock method that creates an instance of a class implementing [BNIdentity]
val groupId = UniqueIdentifier()
val notary = serviceHub.networkMapCache.notaryIdentities.first()

subFlow(CreateBusinessNetworkFlow("MyBusinessNetwork", myIdentity, groupId, "Group 1", notary))
```

### On-board a new member

Joining a business network is a 2 step process. First, the Corda node wishing to join must run the ```RequestMembershipFlow``` either from the node shell or any other RPC client.
As a result of a successful run, a membership is created with a *PENDING* status and all authorised members will be notified of any future operations involving it. Until activated
by an authorised party (a business network operator for instance) the newly generated membership can neither be used nor grant the requesting node any permissions in the business network.

**RequestMembershipFlow arguments**:

- ```authorisedParty``` Identity of authorised member from whom membership activation is requested
- ```networkId``` ID of the Business Network that potential new member wants to join
- ```businessIdentity``` Optional custom business identity to be given to membership
- ```notary``` Identity of the notary to be used for transactions notarisation. If not specified, first one from the whitelist will be used

*Example*:

```kotlin
val myIdentity: BNIdentity = createBusinessNetworkIdentity() // create an instance of a class implementing [BNIdentity]
val networkId = "MyBusinessNetwork"
val bno: Party = ... // get the [Party] object of the Corda node acting as a BNO for the business network represented by [networkId]
val notary = serviceHub.networkMapCache.notaryIdentities.first())

subFlow(RequestMembershipFlow(bno, networkId, myIdentity, notary))
```

To finalise the on-boarding process, an authorised party needs to run the ```ActivateMembershipFlow```. This will update the targeted membership status from *PENDING* to *ACTIVE* after
signatures are collected from **all** authorised parties in the network. After activation, the activating party needs to follow-up with a group assignment by running the ```ModifyGroupFlow```.

**ActivateMembershipFlow arguments**:

- ```membershipId``` ID of the membership to be activated
- ```notary``` Identity of the notary to be used for transactions notarisation. If not specified, first one from the whitelist will be used

*Example*:

```kotlin
val bnService = serviceHub.cordaService(BNService::class.java)
val networkId = "MyBusinessNetwork"
val newMemberPartyObject = ... // get the [Party] object of the member whose membership is being activated
val membershipId = bnService.getMembership("MyBusinessNetwork", newMemberPartyObject)
val groupName = "Group 1"
val groupId = ... // identifier of the group which the member will be assigned to
val notary = serviceHub.networkMapCache.notaryIdentities.first()

subFlow(ActivateMembershipFlow(membershipId, notary))

// add newly activated member to a membership list
val newParticipantsList = bnService.getBusinessNetworkGroup(groupId).state.data.participants.map {
    BNService.getMembership(networkId, it)!!.state.data.linearId
} + membershipId

subFlow(ModifyGroupFlow(groupId, groupName, newParticipantsList, notary))
```

Onboarding new member can also be done without prior membership request. Authorised party needs to run `OnboardMembershipFlow` 
to **directly** issue a new membership with ACTIVE status. After onboarding, authorised member also needs to follow-up with a 
group assignment by running the `ModifyGroupFlow`.

**OnboardMembershipFlow arguments**:

- `networkId` ID of the Business Network that member is onboarded to
- `onboardedParty` Identity of an onboarded member
- `businessIdentity` Custom business identity to be given to the onboarded membership
- `notary` Identity of the notary to be used for transactions notarisation. If not specified, first one from the whitelist will be used

*Example*:

```kotlin
val bnService = serviceHub.cordaService(BNService::class.java)
val networkId = "MyBusinessNetwork"
val onboardedParty = ... // get the [Party] object of the Corda node acting as an onboarded member
val businessIdentity: BNIdentity = createBusinessNetworkIdentity() // create an instance of a class implementing [BNIdentity]
val notary = serviceHub.networkMapCache.notaryIdentities.first()
val groupId = ... // identifier of the group which the member will be assigned to
val groupName = "Group 1"

subFlow(OnboardMembershipFlow(networkId, onboardedParty, businessIdentity, notary))

// add newly activated member to a membership list
val membershipId = bnService.getMembership(networkId, onboardedParty)!!.state.data.linearId
val newParticipantsList = bnService.getBusinessNetworkGroup(groupId).state.data.participants.map {
    BNService.getMembership(networkId, it)!!.state.data.linearId
} + membershipId

subFlow(ModifyGroupFlow(groupId, groupName, newParticipantsList, notary))
```

### Amend a membership

There are several ways in which a member's information can be updated, not including network operations such as membership suspension or revocation. These attributes which can be amended are:
business network identity, membership list or group, and roles.

To update a member's business identity attribute, one of the authorised network parties needs to run the ```ModifyBusinessIdentityFlow``` which then requires all network members with
sufficient permissions to approve the proposed change.

**ModifyBusinessIdentityFlow arguments**:

- ```membershipId``` ID of the membership to modify business identity
- ```businessIdentity``` Optional custom business identity to be given to membership
- ```notary``` Identity of the notary to be used for transactions notarisation. If not specified, first one from the whitelist will be used

*Example*:

```kotlin
val bnService = serviceHub.cordaService(BNService::class.java)
val networkId = "MyBusinessNetwork"
val partyToBeUpdated = ... // get the [Party] object of the member being updated
val membership = bnService.getMembership(networkId, partyToBeUpdated)
val updatedIdentity: BNIdentity = updateBusinessIdentity(membership.state.data.identity) // mock method that updates the business identity in some meaningful way
val notary = serviceHub.networkMapCache.notaryIdentities.first())

subFlow(ModifyBusinessIdentityFlow(membership.state.data.linearId, updatedIdentity, notary))
```

Updating a member's roles and permissions in the business network is done in a similar fashion by using the ```ModifyRolesFlow```. Depending on the proposed changes, the updated member may become
an authorised member. If that happens, an important thing to note is that this enhancement will have to be preceded by an execution of the ```ModifyGroupsFlow``` to add the member to all membership
lists it will have administrative powers over.

**ModifyRolesFlow arguments**:

- ```membershipId``` ID of the membership to assign roles
- ```roles``` Set of roles to be assigned to membership
- ```notary``` Identity of the notary to be used for transactions notarisation. If not specified, first one from the whitelist will be used

*Example*:

```kotlin
val roles = setOf(BNORole()) // assign full permissions to member
val bnService = serviceHub.cordaService(BNService::class.java)
val networkId = "MyBusinessNetwork"
val partyToBeUpdated = ... // get the [Party] object of the member being updated
val membershipId = bnService.getMembership(networkId, partyToBeUpdated).state.data.linearId
val notary = serviceHub.networkMapCache.notaryIdentities.first())

subFlow(ModifyRolesFlow(membershipId, roles, notary))
```

To manage the membership lists or groups, one of the authorised members of the network can use ```CreateGroupFlow```, ```DeleteGroupFlow``` and ```ModifyGroupFlow```.

**CreateGroupFlow arguments**:

- ```networkId``` ID of the Business Network that Business Network Group will relate to
- ```groupId``` Custom ID to be given to the issued Business Network Group. If not specified, randomly selected one will be used
- ```groupName``` Optional name to be given to the issued Business Network Group
- ```additionalParticipants``` Set of participants to be added to issued Business Network Group alongside initiator's identity
- ```notary``` Identity of the notary to be used for transactions notarisation. If not specified, first one from the whitelist will be used

**Example**:

```kotlin
val notary = serviceHub.networkMapCache.notaryIdentities.first())
val myNetworkId = "MyBusinessNetwork"
val myGroupId = UniqueIdentifier()
val groupName = "Group 1"

subFlow(CreateGroupFlow(myNetworkId, myGroupId, groupName, emptySet(), notary))
```

**DeleteGroupFlow arguments**:

- ```groupId``` ID of group to be deleted
- ```notary``` Identity of the notary to be used for transactions notarisation. If not specified, first one from the whitelist will be used

The ```ModifyGroupFlow``` can update the name of a group and/or its list of members. At least one of the *name* or *participants* arguments
must be provided.

**ModifyGroupFlow arguments**:

- ```groupId``` ID of group to be modified
- ```name``` New name of modified group
- ```participants``` New participants of modified group
- ```notary``` Identity of the notary to be used for transactions notarisation. If not specified, first one from the whitelist will be used

*Example*:

```kotlin
val bnService = serviceHub.cordaService(BNService::class.java)
val bnGroupId = ... // get the identifier of the group being updated
val bnGroupName = bnService.getBusinessNetworkGroup(bnGroupId).state.data.name
val participantsList = bnService.getBusinessNetworkGroup(bnGroupId).state.data.participants
val newParticipantsList = removeMember(someMember, participantsList) // mock method that removes a member from the group
val notary = serviceHub.networkMapCache.notaryIdentities.first())

subFlow(ModifyGroupFlow(bnGroupId, bnGroupName, newParticipantsList, notary))
```

### Suspend or revoke a membership

Temporarily suspending a member or completely removing it from the business network is done using ```SuspendMembershipFlow``` and ```RevokeMembershipFlow```. They both use the same exactly arguments:

- ```membershipId``` ID of the membership to be suspended/revoked
- ```notary``` Identity of the notary to be used for transactions notarisation. If not specified, first one from the whitelist will be used

Suspending a member will result in a membership status change to ```SUSPENDED``` and still allow said member to be in the business network. Revocation means that the membership is marked as historic/spent
and and a new one will have to be requested and activated in order for the member to re-join the network.

*Example*:

```kotlin
val notary = serviceHub.networkMapCache.notaryIdentities.first())
val memberToBeSuspended = ... // get the linear ID of the membership state associated with the Party which is being suspended from the network
val memberToBeRevoked = ... // get the linear ID of the membership state associated with the Party which is being removed from the network

// Revocation
subFlow(RevokeMembershipFlow(memberToBeRevoked, notary))

// Suspension
subFlow(SuspendMembershipFlow(memberToBeSuspended, notary))
```

### Request membership attribute changes

Using the ```RequestMembershipAttributeChangeFlow``` flow a member can create requests in order to change its attributes (business identity and roles).
Note that when you request for new roles the changes will overwrite your existing roles.
This flow will create a ```ChangeRequestState``` with ```PENDING``` status.

After the request creation an authorised member is able to decline the changes with using ```DeclineMembershipAttributeChangeFlow```
or accept using ```ApproveMembershipAttributeChangeFlow```.
If you decline the request the existing```ChangeRequestState``` will have ```DECLINED``` status.
If you accept the request the existing```ChangeRequestState``` will have ```ACCEPTED``` status.
There is also an option with ```DeleteMembershipAttributeChangeRequestFlow``` which marks these request as consumed to avoid stockpiling them in the database.

**RequestMembershipAttributeChangeFlow arguments**:

- ```authorisedParty``` Identity of authorised member from whom the change request approval/rejection is requested.
- ```networkId``` ID of the Business Network that members are part of.
- ```businessIdentity``` The proposed business identity change.
- ```roles``` The proposed role change.
- ```notary``` Identity of the notary to be used for transactions notarisation. If not specified, first one from the whitelist will be used.

*Example*:

```kotlin
val authorisedParty: Party = ... // get the [Party] object of the authorised Corda node
val networkId = "MyBusinessNetwork"
val updatedIdentity: BNIdentity = ... // the new business identity you want to associate the member with, if you don't want to modify your existing business identity, then simply skip this step
val updatedRoles: Set<BNRole> = ... // the new roles you want to associate the member with, if you don't want to modify your existing roles, then simply skip this step
val notary = serviceHub.networkMapCache.notaryIdentities.first()

// Request creation
subFlow(authorisedParty, networkId, updatedIdentity, updatedRoles, notary)
```

**ApproveMembershipAttributeChangeFlow arguments**:

- ```requestId``` The ID of the request which needs to be accepted.
- ```notary``` Identity of the notary to be used for transactions notarisation. If not specified, first one from the whitelist will be used.

*Example*:

```kotlin
val requestId = ... // get the linear ID of the change request state associated with the Party which is requesting for attribute changes
val notary = serviceHub.networkMapCache.notaryIdentities.first()

// Approves request
subFlow(ApproveMembershipAttributeChangeFlow(requestId, notary))
```

**DeclineMembershipAttributeChangeFlow arguments**:

- ```requestId``` The ID of the request which needs to be rejected.
- ```notary``` Identity of the notary to be used for transactions notarisation. If not specified, first one from the whitelist will be used.

*Example*:

```kotlin
val requestId = ... // get the linear ID of the change request state associated with the Party which is requesting for attribute changes
val notary = serviceHub.networkMapCache.notaryIdentities.first()

// Declines request
subFlow(DeclineMembershipAttributeChangeFlow(requestId, notary))
```

**DeleteMembershipAttributeChangeRequestFlow arguments**:

- ```requestId``` The ID of the request which needs to be consumed.
- ```notary``` Identity of the notary to be used for transactions notarisation. If not specified, first one from the whitelist will be used.

*Example*:

```kotlin
val requestId = ... // get the linear ID of the change request state associated with the Party which is requesting for attribute changes
val notary = serviceHub.networkMapCache.notaryIdentities.first()

// Marks request as CONSUMED
<<<<<<< HEAD
CordaRPCClient(rpcAddress).start(user.userName, user.password).use {
    it.proxy.startFlow(::DeleteMembershipAttributeChangeRequestFlow, requestId, notary)
            .returnValue.getOrThrow()
}
```

### Re-issue states affected by the change to a member's Corda Identity

It may happen that a member in the network needs to re-issue the certificate to which its Corda Identity binds. In that case,
all membership and group states which are impacted should be re-issued with the new Corda Identity. This can be done using the ```UpdateCordaIdentityFlow```. Please note that
this flow requires the legal identity (CordaX500Name) to be the same. Furthermore, the flow can only be run from a member with sufficient permissions(can modify groups).

**UpdateCordaIdentityFlow arguments**:

- ```membershipId``` membershipId ID of the membership whose Corda Identity has changed
- ```notary``` Identity of the notary to be used for transactions notarisation. If not specified, first one from the whitelist will be used
=======
subFlow(DeleteMembershipAttributeChangeRequestFlow(requestId, notary))
```

### Composite Flows

We enhance existing Business Network management flow suite to make Business Network Operator's operations easier 
and more practical than before by introduction of **Composite Flows**. These are flows that call primitive Business Network 
management flows (ones under `net.corda.bn.flows` package). All of them are contained inside `net.corda.bn.flows.composite` 
package.

There are 2 flows released: 
- `BatchActivateMembershipFlow` which activates set of pending membership requests and adds them to specified groups.
- `BatchOnboardMembershipFlow` which onboards set of new memberships and adds them to specific groups.

**BatchActivateMembershipFlow arguments**:

- `memberships` Set of memberships' `ActivationInfo`s
- `defaultGroupId` ID of the group where members are added if the specific group ID is not provided in their `ActivationInfo`
- `notary` Identity of the notary to be used for transactions notarisation. If not specified, first one from the whitelist will be used

*Example*:

```kotlin
val (membershipId1, membershipId2) = ... // fetch pending memberships using [BNService]
val groupForMember1 = ... // get ID of the group where member1 will be added after activation
val memberships = setOf(
    ActivationInfo(membershipId = membershipId1, groupId = groupForMember1),
    ActivationInfo(membershipId = membershipId2, groupId = null)
)
val defaultGroupId = ... // get ID of the group where activated members will be added by default
val notary = serviceHub.networkMapCache.notaryIdentities.first()

subFlow(BatchActivateMembershipFlow(memberships, defaultGroupId, notary))
```

**BatchOnboardMembershipFlow arguments**:

- `networkId` ID of the Business Network where members are onboarded
- `onboardedParties` Set of parties to be onboarded and group where to be added after onboarding
- `defaultGroupId` ID of the group where members are added if the specific group ID is not provided in their `OnboardingInfo`
- `notary`  Identity of the notary to be used for transactions notarisation. If not specified, first one from the whitelist will be used

*Example*:

```kotlin
val networkId = "MyBusinessNetwork"
val (party1, party2) = ... // get parties to be onboarded to the Business Network
val groupForParty1 = ... // get ID of the group where party1 will be added after onboarding
val businessIdentity1 = createBusinessNetworkIdentity() // mock method that creates an instance of a class implementing [BNIdentity]
val onboardedParties = setOf(
    OnboardingInfo(party = party1, businessIdentity = businessIdentity1, groupId = groupForParty1),
    OnboardingInfo(party = party2, businessIdentity = null, groupId = null)
)
val defaultGroupId = ... // get ID of the group where activated members will be added by default
val notary = serviceHub.networkMapCache.notaryIdentities.first()

subFlow(BatchOnboardMembershipFlow(networkId, onboardedParties, defaultGroupId, notary))
```
### Access control report

The Business Network Operator (BNO) is able to ask for the access control report by calling ```BNOAccessControlReportFlow```
and receives the following information in the form of an ```AccessControlReport```. Here are the attributes of
the report file:
- ```members``` A detailed list of the members within the network. It contains the following information:
    - ```cordaIdentity``` The Corda identity of the member.
    - ```businessIdentity``` The business identity of the member.
    - ```membershipStatus``` The current status of the member's membership.
    - ```groups``` List of all the groups member is part of.
    - ```roles``` set of roles the member has.
- ```groups``` A detailed list of the groups within the network. It contains the following information:
    - ```name``` The name of the group.
    - ```participants``` List of participants in the group.

**BNOAccessControlReportFlow arguments**:

- ```networkId``` ID of the Business Network, where the participants are present.
- ```path``` The chosen path for the file to be placed.
- ```fileName``` The chosen file name of the report file.

The ```path``` and ```fileName``` are optional arguments which means that they will have a default value if you don't
define them. In this case the files will be written to the ```user.dir``` under the name of ```bno-access-control-report```.
>>>>>>> 0b61dc5a

*Example*:

```kotlin
<<<<<<< HEAD
val notary = serviceHub.networkMapCache.notaryIdentities.first())
val updatedMember = ... // get the linear ID of the membership state associated with the Party which was updated

CordaRPCClient(rpcAddress).start(user.userName, user.password).use {
    it.proxy.startFlow(::UpdateCordaIdentityFlow, updatedMember, notary)
           .returnValue.getOrThrow()
}
=======
val networkId = "MyBusinessNetwork"
val path = ... // the absolute path where the report file should be placed
val fileName = ... // the name of the report file

subFlow(BNOAccessControlReportFlow(networkId, path, fileName))
>>>>>>> 0b61dc5a
```<|MERGE_RESOLUTION|>--- conflicted
+++ resolved
@@ -317,24 +317,6 @@
 val notary = serviceHub.networkMapCache.notaryIdentities.first()
 
 // Marks request as CONSUMED
-<<<<<<< HEAD
-CordaRPCClient(rpcAddress).start(user.userName, user.password).use {
-    it.proxy.startFlow(::DeleteMembershipAttributeChangeRequestFlow, requestId, notary)
-            .returnValue.getOrThrow()
-}
-```
-
-### Re-issue states affected by the change to a member's Corda Identity
-
-It may happen that a member in the network needs to re-issue the certificate to which its Corda Identity binds. In that case,
-all membership and group states which are impacted should be re-issued with the new Corda Identity. This can be done using the ```UpdateCordaIdentityFlow```. Please note that
-this flow requires the legal identity (CordaX500Name) to be the same. Furthermore, the flow can only be run from a member with sufficient permissions(can modify groups).
-
-**UpdateCordaIdentityFlow arguments**:
-
-- ```membershipId``` membershipId ID of the membership whose Corda Identity has changed
-- ```notary``` Identity of the notary to be used for transactions notarisation. If not specified, first one from the whitelist will be used
-=======
 subFlow(DeleteMembershipAttributeChangeRequestFlow(requestId, notary))
 ```
 
@@ -393,6 +375,7 @@
 
 subFlow(BatchOnboardMembershipFlow(networkId, onboardedParties, defaultGroupId, notary))
 ```
+
 ### Access control report
 
 The Business Network Operator (BNO) is able to ask for the access control report by calling ```BNOAccessControlReportFlow```
@@ -416,24 +399,34 @@
 
 The ```path``` and ```fileName``` are optional arguments which means that they will have a default value if you don't
 define them. In this case the files will be written to the ```user.dir``` under the name of ```bno-access-control-report```.
->>>>>>> 0b61dc5a
-
-*Example*:
-
-```kotlin
-<<<<<<< HEAD
-val notary = serviceHub.networkMapCache.notaryIdentities.first())
-val updatedMember = ... // get the linear ID of the membership state associated with the Party which was updated
-
-CordaRPCClient(rpcAddress).start(user.userName, user.password).use {
-    it.proxy.startFlow(::UpdateCordaIdentityFlow, updatedMember, notary)
-           .returnValue.getOrThrow()
-}
-=======
+
+*Example*:
+
+```kotlin
 val networkId = "MyBusinessNetwork"
 val path = ... // the absolute path where the report file should be placed
 val fileName = ... // the name of the report file
 
 subFlow(BNOAccessControlReportFlow(networkId, path, fileName))
->>>>>>> 0b61dc5a
+```
+
+
+### Re-issue states affected by the change to a member's Corda Identity
+
+It may happen that a member in the network needs to re-issue the certificate to which its Corda Identity binds. In that case,
+all membership and group states which are impacted should be re-issued with the new Corda Identity. This can be done using the ```UpdateCordaIdentityFlow```. Please note that
+this flow requires the legal identity (CordaX500Name) to be the same. Furthermore, the flow can only be run from a member with sufficient permissions(can modify groups).
+
+**UpdateCordaIdentityFlow arguments**:
+
+- ```membershipId``` membershipId ID of the membership whose Corda Identity has changed
+- ```notary``` Identity of the notary to be used for transactions notarisation. If not specified, first one from the whitelist will be used
+
+*Example*:
+
+```kotlin
+val notary = serviceHub.networkMapCache.notaryIdentities.first())
+val updatedMember = ... // get the linear ID of the membership state associated with the Party which was updated
+
+subflow(UpdateCordaIdentityFlow(updatedMember, notary)
 ```